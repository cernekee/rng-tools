--- conflicted
+++ resolved
@@ -1,38 +1,16 @@
 #!/bin/sh
 #
-# Debian autogen.sh glue for rng-tools
-# $Id: autogen.sh,v 1.5 2003/12/25 20:58:23 hmh Exp $
+# autogen.sh glue for rng-tools
 #
-# Requires: automake, autoconf (newest versions), dpkg-dev
+# Requires: automake 1.8, autoconf 2.57+
 set -e
 
-<<<<<<< HEAD
 # Refresh GNU autotools toolchain.
 rm -rf autom4te.cache
-aclocal-1.7 
+rm -f missing install-sh mkinstalldirs depcomp
+aclocal-1.8
 autoheader2.50
-automake-1.7 --gnu --add-missing
-
-# The automake package already links config.sub/guess to /usr/share/misc/
-for i in missing install-sh mkinstalldirs depcomp; do
-	test -r /usr/share/automake-1.7/${i} && {
-		rm -f "${i}"
-		cp -f "/usr/share/automake-1.7/${i}" .
-	}
-	chmod 755 "${i}"
-done
-
+automake-1.8 --gnu --add-missing --copy
 autoconf2.50
 
-exit 0
-=======
-# You need autoconf 2.5x, preferably 2.57 or later
-# You need automake 1.7 or later. 1.6 might work.
-
-set -e
-
-aclocal
-autoheader
-automake --gnu --add-missing --copy
-autoconf
->>>>>>> ea77df19
+exit 0