--- conflicted
+++ resolved
@@ -17,11 +17,7 @@
 dnl along with this program; if not, write to the Free Software
 dnl Foundation, Inc., 59 Temple Place, Suite 330, Boston, MA  02111-1307  USA
 
-<<<<<<< HEAD
-AC_INIT([rng-tools], [2-unofficial-mt.12], [rng-tools@packages.debian.org])
-=======
 AC_INIT([rng-tools], [2-unofficial-mt.13], [rng-tools@packages.debian.org])
->>>>>>> 9765986a
 AC_PREREQ([2.59])
 AC_CONFIG_SRCDIR([rngd.c])
 AC_CANONICAL_HOST
